--- conflicted
+++ resolved
@@ -44,14 +44,6 @@
 			rb.SetK8sDeploymentUID("k8s.deployment.uid-val")
 			rb.SetK8sHpaName("k8s.hpa.name-val")
 			rb.SetK8sHpaUID("k8s.hpa.uid-val")
-			rb.SetK8sIngressAnnotations("k8s.ingress.annotations-val")
-			rb.SetK8sIngressLabels("k8s.ingress.labels-val")
-			rb.SetK8sIngressName("k8s.ingress.name-val")
-			rb.SetK8sIngressNamespace("k8s.ingress.namespace-val")
-			rb.SetK8sIngressRules("k8s.ingress.rules-val")
-			rb.SetK8sIngressStartTime("k8s.ingress.start_time-val")
-			rb.SetK8sIngressType("k8s.ingress.type-val")
-			rb.SetK8sIngressUID("k8s.ingress.uid-val")
 			rb.SetK8sJobName("k8s.job.name-val")
 			rb.SetK8sJobStartTime("k8s.job.start_time-val")
 			rb.SetK8sJobUID("k8s.job.uid-val")
@@ -143,15 +135,9 @@
 
 			switch test {
 			case "default":
-<<<<<<< HEAD
-				assert.Equal(t, 124, res.Attributes().Len())
-			case "all_set":
-				assert.Equal(t, 124, res.Attributes().Len())
-=======
 				assert.Equal(t, 116, res.Attributes().Len())
 			case "all_set":
 				assert.Equal(t, 116, res.Attributes().Len())
->>>>>>> 9d719b2f
 			case "none_set":
 				assert.Equal(t, 0, res.Attributes().Len())
 				return
@@ -314,46 +300,6 @@
 			if ok {
 				assert.EqualValues(t, "k8s.hpa.uid-val", val.Str())
 			}
-			val, ok = res.Attributes().Get("k8s.ingress.annotations")
-			assert.True(t, ok)
-			if ok {
-				assert.EqualValues(t, "k8s.ingress.annotations-val", val.Str())
-			}
-			val, ok = res.Attributes().Get("k8s.ingress.labels")
-			assert.True(t, ok)
-			if ok {
-				assert.EqualValues(t, "k8s.ingress.labels-val", val.Str())
-			}
-			val, ok = res.Attributes().Get("k8s.ingress.name")
-			assert.True(t, ok)
-			if ok {
-				assert.EqualValues(t, "k8s.ingress.name-val", val.Str())
-			}
-			val, ok = res.Attributes().Get("k8s.ingress.namespace")
-			assert.True(t, ok)
-			if ok {
-				assert.EqualValues(t, "k8s.ingress.namespace-val", val.Str())
-			}
-			val, ok = res.Attributes().Get("k8s.ingress.rules")
-			assert.True(t, ok)
-			if ok {
-				assert.EqualValues(t, "k8s.ingress.rules-val", val.Str())
-			}
-			val, ok = res.Attributes().Get("k8s.ingress.start_time")
-			assert.True(t, ok)
-			if ok {
-				assert.EqualValues(t, "k8s.ingress.start_time-val", val.Str())
-			}
-			val, ok = res.Attributes().Get("k8s.ingress.type")
-			assert.True(t, ok)
-			if ok {
-				assert.EqualValues(t, "k8s.ingress.type-val", val.Str())
-			}
-			val, ok = res.Attributes().Get("k8s.ingress.uid")
-			assert.True(t, ok)
-			if ok {
-				assert.EqualValues(t, "k8s.ingress.uid-val", val.Str())
-			}
 			val, ok = res.Attributes().Get("k8s.job.name")
 			assert.True(t, ok)
 			if ok {
